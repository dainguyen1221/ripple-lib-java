package com.ripple.android.activities;

import java.io.BufferedReader;
import java.io.IOException;
import java.io.InputStream;
import java.io.InputStreamReader;
import java.util.ArrayList;

import org.json.JSONArray;
import org.json.JSONException;
import org.json.JSONObject;

import android.app.Activity;
import android.os.AsyncTask;
import android.os.Bundle;
import android.view.View;
import android.widget.ArrayAdapter;
import android.widget.Button;
import android.widget.EditText;
import android.widget.LinearLayout;
import android.widget.RelativeLayout;
import android.widget.Spinner;
import android.widget.TextView;

import com.ripple.android.JSON;
import com.ripple.android.Logger;
import com.ripple.android.R;
import com.ripple.android.RippleApplication;
import com.ripple.android.client.AndroidClient;
import com.ripple.client.Account;
import com.ripple.client.Client;
import com.ripple.client.blobvault.BlobVault;
import com.ripple.client.responses.Response;
import com.ripple.client.subscriptions.AccountRoot;
import com.ripple.client.transactions.ManagedTransaction;
import com.ripple.client.transactions.TransactionManager;
import com.ripple.client.transactions.TransactionResult;
import com.ripple.core.types.AccountID;
import com.ripple.core.types.Amount;

public class PayOneDrop extends Activity {
    AndroidClient client;
    Account account;

    TextView status;
    TextView messageLog;
    RelativeLayout.LayoutParams  statusLayoutParams;

    EditText username;
    EditText password;
    Button retrieveWallet;
    Button payOneDrop;
    Spinner contacts;
    LinearLayout loginForm;
    RelativeLayout paymentForm;
    ArrayAdapter<String> contactsAdapter;
    ArrayList<AccountID> contactsAddresses = new ArrayList<AccountID>(); // parallel array

    BlobVault blobVault = new BlobVault("https://blobvault.payward.com/");
    DownloadBlobTask blobDownloadTask;
    String masterSeed;

    /**
     * Thread: ui thread
     */
    @Override
    public void onCreate(Bundle savedInstanceState) {
        super.onCreate(savedInstanceState);
        setContentView(R.layout.pay_one_drop);
        setupClient();
        setupViews();
        showOnlyLogin();
<<<<<<< HEAD

        tryLoadDevCredentialsFromAssets();
=======
>>>>>>> 98764547
    }

    @SuppressWarnings("unused")
    private void tryLoadDevCredentialsFromAssets() {
        try {
            String fileName = "dev-credentials.json";
            String s = assetFileText(fileName);
            JSONObject credentials = new JSONObject(s);

            String user = credentials.getString("username");
            String pass = credentials.getString("password");
            autoLogin(user, pass);
        } catch (Exception e) {
            e.printStackTrace();
        }
    }

    private String assetFileText(String fileName) throws IOException {
        InputStream open = getAssets().open(fileName);
        InputStreamReader streamReader = new InputStreamReader(open);
        BufferedReader reader = new BufferedReader(streamReader);
        StringBuilder builder = new StringBuilder();

        String text;
        while ((text = reader.readLine()) != null) {
            builder.append(text);
        }
        return builder.toString();
    }

    /**
     * Thread: ui thread
     */
    private void autoLogin(String user, String pass) {
        username.setText(user);
        password.setText(pass);
        retrieveWallet.performClick();
    }

    /**
     * Thread: ui thread
     */
    private void setupClient() {
        client = ((RippleApplication)getApplication()).getClient();
        account = null;
    }

    /**
     * Thread: ui thread
     */
    private void setupViews() {
        status = (TextView) findViewById(R.id.status);
        messageLog = (TextView) findViewById(R.id.messageLog);
        statusLayoutParams = (RelativeLayout.LayoutParams) status.getLayoutParams();

        username = (EditText) findViewById(R.id.username);
        password = (EditText) findViewById(R.id.password);

        retrieveWallet = (Button) findViewById(R.id.retrieve_wallet);
        payOneDrop = (Button) findViewById(R.id.pay_one_drop);

        contacts = (Spinner) findViewById(R.id.contacts);
        contactsAdapter = new ArrayAdapter<String>(this, R.layout.contacts_text_view);
        contacts.setAdapter(contactsAdapter);

        loginForm = (LinearLayout) findViewById(R.id.loginForm);
        paymentForm = (RelativeLayout) findViewById(R.id.payment_form);

        // TODO, perhaps we should use a broadcast receiver?
        client.on(Client.OnMessage.class, new Client.OnMessage() {
            @Override
            public void called(JSONObject jsonObject) {
                final String pretty = JSON.prettyJSON(jsonObject);
                runOnUiThread(new Runnable() {
                    @Override
                    public void run() {
                        messageLog.setText(pretty);
                    }
                });
            }
        });

        payOneDrop.setOnClickListener(new View.OnClickListener() {
            @Override
            public void onClick(View v) {
                if (!account.root.primed()) {
                    threadSafeSetStatus("Awaiting account_info");
                } else {
                    payOneDrop(account);
                }
            }
        });


        retrieveWallet.setOnClickListener(new View.OnClickListener() {
            @Override
            public void onClick(View v) {
                if (!loginFieldsValid()) {
                    threadSafeSetStatus("Must enter username and password");
                } else if (blobDownloadTask == null) {
                    blobDownloadTask = new DownloadBlobTask();
                    blobDownloadTask.execute(username.getText().toString(),
                            password.getText().toString());
                    threadSafeSetStatus("Retrieving blob!");
                } else {
                    threadSafeSetStatus("Waiting for blob to be retrieved!");
                }
            }
        });
    }

    /**
     * Thread: Client thread
     */
    private boolean accountIsUnfunded() {
        return account.root.Balance.isZero();
    }

    public final Object lock = new Object();

    /**
     * This must NOT be called from the UI thread
     * @param runnable the Runnable to execute on the pay_one_drop thread, blocking calling while it runs
     */
    public void waitForUiThread(final Runnable runnable) {
        if (runningFromUiThread()) {
            throw new RuntimeException("Don't call `waitForUiThread` from ui thread!");
        }

        runOnUiThread(new Runnable() {
            @Override
            public void run() {
                try {
                    runnable.run();
                } finally {
                    synchronized (lock) {
                        lock.notify();
                    }
                }
            }
        } );
        try {
            synchronized (lock) {
                lock.wait();
            }
        } catch (InterruptedException e) {
            throw new RuntimeException(e);
        }
    }

    private boolean runningFromUiThread() {
        return Thread.currentThread() == getMainLooper().getThread();
    }

    /**
     * Thread: client thread
     */
    private void handleUnfundedAccount() {
        waitForUiThread(new Runnable() {
            @Override
            public void run() {
                Logger.LOG("Account is unfunded");
                threadSafeSetStatus("Account unfunded");
                showOnlyLogin();
                // TODO, need to clean up this account, removeListener from Client store and unbind all handlers
                account = null;
            }
        });
    }

    /**
     * Thread: ui thread
     */
    private boolean loginFieldsValid() {
        return username.length() > 0 && password.length() > 0;
    }

    /**
     * Thread: ui thread
     */
    private void showPaymentForm() {
        statusLayoutParams.addRule(RelativeLayout.ABOVE, 0);
        paymentForm.setVisibility(View.VISIBLE);
//        retrieveWallet.setVisibility(View.VISIBLE);
//        contacts.setVisibility(View.VISIBLE);
//        retrieveWallet.setText(getString(R.string.pay_one_drop));
    }

    /**
     * Thread: ui thread
     */
    private void setViewsVisibility(int visibility, View... views) {
        for (View view : views) view.setVisibility(visibility);
    }


    /**
     * Thread: ui thread
     */
    private void showOnlyLogin() {
        statusLayoutParams.addRule(RelativeLayout.ABOVE, R.id.loginForm);
//        status.setLayoutParams();

        setViewsVisibility(View.VISIBLE, loginForm);
        setViewsVisibility(View.GONE, paymentForm);
    }

    /**
     * Thread: ui thread
     */
    private void hideAllButStatus() {
        setViewsVisibility(View.GONE, loginForm);
        setViewsVisibility(View.GONE, paymentForm);
    }

    /**
     * Thread: ui thread
     */
    private void payOneDrop(final Account account) {
        final AccountID destination = selectedContact();

        client.run(new Runnable() {
            @Override
            public void run() {
                makePayment(account, destination, "1");
            }
        });
    }

    /**
     * Thread: ui thread
     */
    private AccountID selectedContact() {
        return contactsAddresses.get(contacts.getSelectedItemPosition());
    }

    /**
     * Thread: Client thread
     */
    private void makePayment(final Account account, Object destination, Object amt) {
        TransactionManager tm = account.transactionManager();
        ManagedTransaction tx = tm.payment();

        tx.put(AccountID.Destination, destination);
        tx.put(Amount.Amount, amt);

        tx.once(ManagedTransaction.OnSubmitSuccess.class, new ManagedTransaction.OnSubmitSuccess() {
            @Override
            public void called(Response response) {
                threadSafeSetStatus("Transaction submitted " + awaitingTransactionsParenthetical(account));
            }
        });
        tx.once(ManagedTransaction.OnSubmitError.class, new ManagedTransaction.OnSubmitError() {
            @Override
            public void called(Response response) {
                threadSafeSetStatus("Transaction submission failed" + awaitingTransactionsParenthetical(account));
            }
        });
        tx.once(ManagedTransaction.OnTransactionValidated.class, new ManagedTransaction.OnTransactionValidated() {
            @Override
            public void called(TransactionResult result) {
                threadSafeSetStatus("Transaction finalized " + awaitingTransactionsParenthetical(account));
            }
        });
        tm.queue(tx);
        threadSafeSetStatus("Transaction queued " + awaitingTransactionsParenthetical(account));
    }

    /**
     * Thread: client thread
     */
    private String awaitingTransactionsParenthetical(Account account) {
        int awaiting = account.transactionManager().awaiting();
        if (awaiting == 0) {
            return "";
        } else {
            return String.format("(awaiting %d)", awaiting);
        }
    }

    /**
     * Thread: any
     */
    private void threadSafeSetStatus(final String str) {
        runOnUiThread( new Runnable() {
            public void run() {
                status.setText(str);
            }
        });
    }

    /**
     * Thread: client thread
     */
    Runnable getAccount = new Runnable() {
        @Override
        public void run() {
            account = client.accountFromSeed(masterSeed);
            account.root.once(AccountRoot.OnUpdate.class, new AccountRoot.OnUpdate() {
                @Override
                public void called(AccountRoot accountRoot) {
                    if (accountIsUnfunded()) {
                        handleUnfundedAccount();
                    }
                }
            });
        }
    };

    /**
     * Thread: any
     */
    private class DownloadBlobTask extends AsyncTask<String, String, JSONObject> {
        /**
         * Thread: ui thread
         */
        @Override
        protected void onPostExecute(final JSONObject blob) {
            blobDownloadTask = null;
            if (blob == null) {
                threadSafeSetStatus("Failed to retrieve blob!");
                showOnlyLogin();
                return;
            }
            threadSafeSetStatus("Retrieved blob!");

            try {
                masterSeed = blob.getString("master_seed");
                populateContactsSpinner(blob.optJSONArray("contacts"));
            } catch (JSONException e) {
                throw new RuntimeException(e);
            }
            client.runPrioritized(getAccount);
            showPaymentForm();
        }

        /**
         * Thread: ui thread
         */
        @Override
        protected void onPreExecute() {
            hideAllButStatus();
        }

        /**
         * Thread: own
         */
        @Override
        protected JSONObject doInBackground(String... credentials) {
            try {
                String username = credentials[0];
                String password = credentials[1];
                return blobVault.getBlob(username, password);
            } catch (Exception e) {
                return null;
            }
        }
    }

    /**
     * Thread: ui thread
     */
    private void populateContactsSpinner(JSONArray rawContacts) {
        contactsAdapter.clear();

        try {
            addContact("Niq", "rP1coskQzayaQ9geMdJgAV5f3tNZcHghzH");
            for (int i = 0; i < rawContacts.length(); i++) {
                JSONObject contact = rawContacts.getJSONObject(i);
                addContact(contact.getString("name"),
                           contact.getString("address"));
            }
        }
        catch (JSONException e) {
            throw new RuntimeException(e);
        }
    }

    /**
     * Thread: ui thread
     */
    private void addContact(String niq, String address) {
        contactsAdapter.add(niq);
        contactsAddresses.add(AccountID.fromString(address));
    }

}<|MERGE_RESOLUTION|>--- conflicted
+++ resolved
@@ -1,3 +1,4 @@
+
 package com.ripple.android.activities;
 
 import java.io.BufferedReader;
@@ -40,24 +41,38 @@
 
 public class PayOneDrop extends Activity {
     AndroidClient client;
+
     Account account;
 
     TextView status;
+
     TextView messageLog;
-    RelativeLayout.LayoutParams  statusLayoutParams;
+
+    RelativeLayout.LayoutParams statusLayoutParams;
 
     EditText username;
+
     EditText password;
+
     Button retrieveWallet;
+
     Button payOneDrop;
+
     Spinner contacts;
+
     LinearLayout loginForm;
+
     RelativeLayout paymentForm;
+
     ArrayAdapter<String> contactsAdapter;
-    ArrayList<AccountID> contactsAddresses = new ArrayList<AccountID>(); // parallel array
+
+    ArrayList<AccountID> contactsAddresses = new ArrayList<AccountID>(); // parallel
+                                                                         // array
 
     BlobVault blobVault = new BlobVault("https://blobvault.payward.com/");
+
     DownloadBlobTask blobDownloadTask;
+
     String masterSeed;
 
     /**
@@ -70,11 +85,9 @@
         setupClient();
         setupViews();
         showOnlyLogin();
-<<<<<<< HEAD
 
         tryLoadDevCredentialsFromAssets();
-=======
->>>>>>> 98764547
+
     }
 
     @SuppressWarnings("unused")
@@ -118,7 +131,7 @@
      * Thread: ui thread
      */
     private void setupClient() {
-        client = ((RippleApplication)getApplication()).getClient();
+        client = ((RippleApplication) getApplication()).getClient();
         account = null;
     }
 
@@ -168,7 +181,6 @@
             }
         });
 
-
         retrieveWallet.setOnClickListener(new View.OnClickListener() {
             @Override
             public void onClick(View v) {
@@ -176,8 +188,8 @@
                     threadSafeSetStatus("Must enter username and password");
                 } else if (blobDownloadTask == null) {
                     blobDownloadTask = new DownloadBlobTask();
-                    blobDownloadTask.execute(username.getText().toString(),
-                            password.getText().toString());
+                    blobDownloadTask.execute(username.getText().toString(), password.getText()
+                            .toString());
                     threadSafeSetStatus("Retrieving blob!");
                 } else {
                     threadSafeSetStatus("Waiting for blob to be retrieved!");
@@ -197,7 +209,9 @@
 
     /**
      * This must NOT be called from the UI thread
-     * @param runnable the Runnable to execute on the pay_one_drop thread, blocking calling while it runs
+     * 
+     * @param runnable the Runnable to execute on the pay_one_drop thread,
+     *            blocking calling while it runs
      */
     public void waitForUiThread(final Runnable runnable) {
         if (runningFromUiThread()) {
@@ -215,7 +229,7 @@
                     }
                 }
             }
-        } );
+        });
         try {
             synchronized (lock) {
                 lock.wait();
@@ -239,7 +253,8 @@
                 Logger.LOG("Account is unfunded");
                 threadSafeSetStatus("Account unfunded");
                 showOnlyLogin();
-                // TODO, need to clean up this account, removeListener from Client store and unbind all handlers
+                // TODO, need to clean up this account, removeListener from
+                // Client store and unbind all handlers
                 account = null;
             }
         });
@@ -258,25 +273,25 @@
     private void showPaymentForm() {
         statusLayoutParams.addRule(RelativeLayout.ABOVE, 0);
         paymentForm.setVisibility(View.VISIBLE);
-//        retrieveWallet.setVisibility(View.VISIBLE);
-//        contacts.setVisibility(View.VISIBLE);
-//        retrieveWallet.setText(getString(R.string.pay_one_drop));
+        // retrieveWallet.setVisibility(View.VISIBLE);
+        // contacts.setVisibility(View.VISIBLE);
+        // retrieveWallet.setText(getString(R.string.pay_one_drop));
     }
 
     /**
      * Thread: ui thread
      */
     private void setViewsVisibility(int visibility, View... views) {
-        for (View view : views) view.setVisibility(visibility);
-    }
-
+        for (View view : views)
+            view.setVisibility(visibility);
+    }
 
     /**
      * Thread: ui thread
      */
     private void showOnlyLogin() {
         statusLayoutParams.addRule(RelativeLayout.ABOVE, R.id.loginForm);
-//        status.setLayoutParams();
+        // status.setLayoutParams();
 
         setViewsVisibility(View.VISIBLE, loginForm);
         setViewsVisibility(View.GONE, paymentForm);
@@ -324,21 +339,25 @@
         tx.once(ManagedTransaction.OnSubmitSuccess.class, new ManagedTransaction.OnSubmitSuccess() {
             @Override
             public void called(Response response) {
-                threadSafeSetStatus("Transaction submitted " + awaitingTransactionsParenthetical(account));
+                threadSafeSetStatus("Transaction submitted "
+                        + awaitingTransactionsParenthetical(account));
             }
         });
         tx.once(ManagedTransaction.OnSubmitError.class, new ManagedTransaction.OnSubmitError() {
             @Override
             public void called(Response response) {
-                threadSafeSetStatus("Transaction submission failed" + awaitingTransactionsParenthetical(account));
-            }
-        });
-        tx.once(ManagedTransaction.OnTransactionValidated.class, new ManagedTransaction.OnTransactionValidated() {
-            @Override
-            public void called(TransactionResult result) {
-                threadSafeSetStatus("Transaction finalized " + awaitingTransactionsParenthetical(account));
-            }
-        });
+                threadSafeSetStatus("Transaction submission failed"
+                        + awaitingTransactionsParenthetical(account));
+            }
+        });
+        tx.once(ManagedTransaction.OnTransactionValidated.class,
+                new ManagedTransaction.OnTransactionValidated() {
+                    @Override
+                    public void called(TransactionResult result) {
+                        threadSafeSetStatus("Transaction finalized "
+                                + awaitingTransactionsParenthetical(account));
+                    }
+                });
         tm.queue(tx);
         threadSafeSetStatus("Transaction queued " + awaitingTransactionsParenthetical(account));
     }
@@ -359,7 +378,7 @@
      * Thread: any
      */
     private void threadSafeSetStatus(final String str) {
-        runOnUiThread( new Runnable() {
+        runOnUiThread(new Runnable() {
             public void run() {
                 status.setText(str);
             }
@@ -444,11 +463,9 @@
             addContact("Niq", "rP1coskQzayaQ9geMdJgAV5f3tNZcHghzH");
             for (int i = 0; i < rawContacts.length(); i++) {
                 JSONObject contact = rawContacts.getJSONObject(i);
-                addContact(contact.getString("name"),
-                           contact.getString("address"));
-            }
-        }
-        catch (JSONException e) {
+                addContact(contact.getString("name"), contact.getString("address"));
+            }
+        } catch (JSONException e) {
             throw new RuntimeException(e);
         }
     }

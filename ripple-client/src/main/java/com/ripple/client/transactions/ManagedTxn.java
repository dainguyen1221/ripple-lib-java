package com.ripple.client.transactions;

import com.ripple.client.responses.Response;
import com.ripple.client.pubsub.Publisher;
import com.ripple.core.enums.TransactionType;
<<<<<<< HEAD
import com.ripple.core.known.tx.Transaction;

public class ManagedTxn extends Transaction implements Sequenced, IPublisher<ManagedTxn.events> {
    private final Publisher<events> publisher = new Publisher<events>();

    public <T extends events> void on(Class<T> key, T cb) {
        publisher.on(key, cb);
    }

    public <T extends events> void once(final Class<T> key, final T cb) {
        publisher.once(key, cb);
    }

    public <T extends events> int emit(Class<T> key, Object... args) {
        return publisher.emit(key, args);
    }

    public void removeListener(Class<? extends events> key, ICallback cb) {
        publisher.removeListener(key, cb);
    }

    // events enumeration
    public static abstract class events<T> extends Publisher.Callback<T> {}
    public static abstract class OnSubmitSuccess extends events<Response> {}
    public static abstract class OnSubmitError extends events<Response> {}
    public static abstract class OnTransactionValidated extends events<TransactionResult> {}
    public static abstract class OnSumbitRequestError extends events<Exception> {}

    public ManagedTxn(TransactionType type, long transactionId) {
        super(transactionId, type);
    }

=======
import com.ripple.core.types.known.tx.Transaction;
import com.ripple.core.coretypes.Amount;
import com.ripple.core.coretypes.hash.Hash256;
import com.ripple.core.coretypes.uint.UInt32;
import com.ripple.crypto.ecdsa.IKeyPair;

import java.util.ArrayList;
import java.util.TreeSet;

public class ManagedTxn extends Transaction {
    // events enumeration
    public Publisher<events> publisher() {
        return publisher;
    }

    public static abstract class events<T> extends Publisher.Callback<T> {}
    public static abstract class OnSubmitSuccess extends events<Response> {}
    public static abstract class OnSubmitError extends events<Response> {}
    public static abstract class OnTransactionValidated extends events<TransactionResult> {}
    public static abstract class OnSumbitRequestError extends events<Exception> {}

    public ManagedTxn(TransactionType type) {
        super(type);
    }
    private final Publisher<events> publisher = new Publisher<events>();
//    private final MyTransaction publisher = new MyTransaction();
    private boolean finalized = false;

    public boolean responseWasToLastSubmission(Response res) {
        Request req = lastSubmission().request;
        return res.request == req;
    }

    @Override
    public void prepare(IKeyPair keyPair, Amount fee, UInt32 Sequence) {
        Amount previousFee = get(Amount.Fee);
        UInt32 previousSequence = get(UInt32.Sequence);

        if ( (previousFee == null) ||
             (previousSequence == null) ||
             !previousFee.equals(fee) ||
             !previousSequence.equals(Sequence) ) {
            super.prepare(keyPair, fee, Sequence);
        }
    }

    public boolean finalizedOrHandlerForPriorSubmission(Response res) {
        return isFinalized() || !responseWasToLastSubmission(res);
    }

    ArrayList<Submission> submissions = new ArrayList<Submission>();

    public Submission lastSubmission() {
        if (submissions.isEmpty()) {
            return null;
        } else {
            return submissions.get(submissions.size() - 1);
        }
    }
    private TreeSet<Hash256> submittedIDs = new TreeSet<Hash256>();

    public boolean isFinalized() {
        return finalized;
    }

    public void setFinalized() {
        finalized = true;
    }

    public void trackSubmitRequest(Request submitRequest, ServerInfo serverInfo) {
        Submission submission = new Submission(submitRequest, sequence(), hash, serverInfo.ledger_index, get(Amount.Fee));
        submissions.add(submission);
        trackSubmittedID();
    }

    public void trackSubmittedID() {
        submittedIDs.add(hash);
    }

    boolean wasSubmittedWith(Hash256 hash) {
        return submittedIDs.contains(hash);
    }

    public UInt32 sequence() {
        return get(UInt32.Sequence);
    }
>>>>>>> 6df1cd43
}<|MERGE_RESOLUTION|>--- conflicted
+++ resolved
@@ -1,42 +1,10 @@
 package com.ripple.client.transactions;
 
+import com.ripple.client.requests.Request;
 import com.ripple.client.responses.Response;
 import com.ripple.client.pubsub.Publisher;
+import com.ripple.client.subscriptions.ServerInfo;
 import com.ripple.core.enums.TransactionType;
-<<<<<<< HEAD
-import com.ripple.core.known.tx.Transaction;
-
-public class ManagedTxn extends Transaction implements Sequenced, IPublisher<ManagedTxn.events> {
-    private final Publisher<events> publisher = new Publisher<events>();
-
-    public <T extends events> void on(Class<T> key, T cb) {
-        publisher.on(key, cb);
-    }
-
-    public <T extends events> void once(final Class<T> key, final T cb) {
-        publisher.once(key, cb);
-    }
-
-    public <T extends events> int emit(Class<T> key, Object... args) {
-        return publisher.emit(key, args);
-    }
-
-    public void removeListener(Class<? extends events> key, ICallback cb) {
-        publisher.removeListener(key, cb);
-    }
-
-    // events enumeration
-    public static abstract class events<T> extends Publisher.Callback<T> {}
-    public static abstract class OnSubmitSuccess extends events<Response> {}
-    public static abstract class OnSubmitError extends events<Response> {}
-    public static abstract class OnTransactionValidated extends events<TransactionResult> {}
-    public static abstract class OnSumbitRequestError extends events<Exception> {}
-
-    public ManagedTxn(TransactionType type, long transactionId) {
-        super(transactionId, type);
-    }
-
-=======
 import com.ripple.core.types.known.tx.Transaction;
 import com.ripple.core.coretypes.Amount;
 import com.ripple.core.coretypes.hash.Hash256;
@@ -123,5 +91,4 @@
     public UInt32 sequence() {
         return get(UInt32.Sequence);
     }
->>>>>>> 6df1cd43
 }
--- conflicted
+++ resolved
@@ -3,10 +3,7 @@
 import com.ripple.client.enums.RPCErr;
 import com.ripple.client.requests.Request;
 import com.ripple.core.enums.TransactionEngineResult;
-<<<<<<< HEAD
-=======
 import com.ripple.core.coretypes.uint.UInt32;
->>>>>>> 6df1cd43
 import org.json.JSONException;
 import org.json.JSONObject;
 
@@ -50,4 +47,8 @@
             throw new RuntimeException(e);
         }
     }
+
+    public UInt32 getSubmitSequence() {
+        return new UInt32(result.optJSONObject("tx_json").optInt("Sequence"));
+    }
 }